--- conflicted
+++ resolved
@@ -36,13 +36,12 @@
 
 // TestGasPriceOracleFeeUpdates checks that the gas price oracle cannot be locked by mis-configuring parameters.
 func TestGasPriceOracleFeeUpdates(t *testing.T) {
-<<<<<<< HEAD
+
 	t.Skip("fails with: the method eth_call does not exist/is not available")
-=======
+
 	ctx, ctxCancel := context.WithCancel(context.Background())
 	defer ctxCancel()
 
->>>>>>> 1ed35ae2
 	InitParallel(t)
 	// Define our values to set in the GasPriceOracle (we set them high to see if it can lock L2 or stop bindings
 	// from updating the prices once again.
