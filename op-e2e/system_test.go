--- conflicted
+++ resolved
@@ -695,14 +695,10 @@
 }
 
 func TestSystemP2PAltSync(t *testing.T) {
-<<<<<<< HEAD
-	t.Skip("fails with: the method eth_sendRawTransaction does not exist/is not available")
-=======
 	ctx, cancel := context.WithCancel(context.Background())
 	defer cancel()
 
->>>>>>> 1ed35ae2
-	InitParallel(t)
+  InitParallel(t)
 
 	cfg := DefaultSystemConfig(t)
 
@@ -1187,12 +1183,6 @@
 
 // TestFees checks that L1/L2 fees are handled.
 func TestFees(t *testing.T) {
-<<<<<<< HEAD
-	t.Skip("fails with: the method eth_call does not exist/is not available")
-	InitParallel(t)
-
-=======
->>>>>>> 1ed35ae2
 	t.Run("pre-regolith", func(t *testing.T) {
 		InitParallel(t)
 		cfg := DefaultSystemConfig(t)
